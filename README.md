--- conflicted
+++ resolved
@@ -1,78 +1,4 @@
-<<<<<<< HEAD
-# nn-fac: Nonnegative Factorization techniques toolbox
-Python code for computing some Nonnegative Factorizations, using either an accelerated version of Hierarchical Alternating Least Squares algorithm (HALS) with resolution of Nonnegative Least Squares problem (NNLS) [1] for factorizations subject to the minimization of the Euclidean/Frobenius norm, or the Multiplicative Update [2,3] for factors, by minimizing the $\beta$-divergence [3]..
-
-This work has been done during my Research Master's (SIF, master.irisa.fr) internship in PANAMA team at IRISA/Inria Rennes, under the direction of BERTIN Nancy and COHEN Jeremy.
-
-It has been extended during my PhD in the same Team, under the direction of BERTIN Nancy and COHEN Jeremy and BIMBOT Frederic.
-
-## Installation
-
-You can install it using pip:
-
-    pip install nn-fac
-
-You can then use code by typing:
-
-    import nn_fac
-
-For example, if you want to use nmf, type:
-
-    import nn_fac.nmf
-
-Don't hesitate to reach the author in case of problem. Comments are welcomed!
-
-## Contents
-### NNLS
-This toolbox contains a NNLS resolution algorithm, developed as described in [1]. This code is based on COHEN Jeremy python code adaptation of GILLIS Nicolas MatLab code.
-
-### MU
-This toolbox contains a MU resolution algorithm, developed as described in [3] for NMF, also extended for tensorial factorizations. This code is based on an internship of Florian VOORWINDEN and has been improved with COHEN Jeremy and Valentin LEPLAT.
-
-This toolbox also contains 4 factorization methods:
-### NMF
-Nonnegative Matrix Factorization [2] - Factorization of a nonnegative matrix X in two nonnegative matrices W and H, where WH approach X.
-
-In the hals condition, this is solved by minimizing the Frobenius norm between both matrices X and WH by NNLS.
-
-In the mu condition, this is solved by minimizing the $\beta$-divergence [3] between both matrices X and WH by Multiplicative Updates.
-
-### NTF - Nonnegative PARAFAC
-Nonnegative Tensor Factorization, also called Nonnegative PARAFAC decomposition. PARAFAC decomposition consists in factorizing a tensor T in a sum of rank-one tensors [4]. By concatenating the vectors along each mode of this sum, we obtain as much factors as the number of modes of the tensor [5]. This algorithm returns these factors.
-
-In the hals condition, this factorization is computed as an ALS algorithm, described in [6], solved with NNLS, and using the toolbox Tensorly [7]. It returns the nonnegative factors of a nonnegative tensor T.
-
-In the mu condition, this factorization is computed as NMF subproblems, described in [3], solved with Multiplicative Update, and using the toolbox Tensorly [7]. It returns the nonnegative factors of a nonnegative tensor T subject to the minimization of the $\beta$-divergence.
-
-### Nonnegative PARAFAC2
-Nonnegative Tensor Factorization admitting variability over a factor [8]. More precisely, this implemented version is based on a flexible coupling approach [9], where the coupling is enforced by a penalty term.
-
-### NTD - Nonnegative Tucker Decomposition
-Nonnegative Tucker Decomposition, which consists in factorizing a tensor T in factors (one per mode) and a core tensor, generally of smaller dimensions than T, which links linearly all factors [6]. This algorithm returns these factors and this core tensor.
-
-In the hals condition, this factorization is computed as an ALS algorithm, described in [6], solved with NNLS, and using the toolbox Tensorly [7]. It also uses a gradient update rule for the core.
-
-In the mu condition, this factorization is computed as NMF subproblems (computationally optimized with tensor contractions), described in [3], solved with the Multiplicative Update [3], and using the toolbox Tensorly [7].
-
-## References
-[1] N. Gillis and F. Glineur, "Accelerated Multiplicative Updates and Hierarchical ALS Algorithms for Nonnegative Matrix Factorization," Neural Computation 24 (4): 1085-1105, 2012.
-
-[2] D. D. Lee and H. S. Seung, "Learning the parts of objects by non-negative matrix factorization," Nature, vol. 401, no. 6755, p. 788, 1999.
-
-[3] Févotte, C., & Idier, J. (2011). Algorithms for nonnegative matrix factorization with the β-divergence. Neural computation, 23(9), 2421-2456.
-
-[4] R. A Harshman et al. "Foundations of the PARAFAC procedure: Models and conditions for an" explanatory" multimodal factor analysis," 1970.
-
-[5] J. E. Cohen, and N. Gillis, "Dictionary-based tensor canonical polyadic decomposition," IEEE Transactions on Signal Processing, 66(7), 1876-1889, 2017.
-
-[6]  T. G. Kolda, and B. W. Bader, "Tensor decompositions and applications," SIAM review, 51(3), 455-500, 2009.
-
-[7] J. Kossaifi, Y. Panagakis, A. Anandkumar and M. Pantic, "TensorLy: Tensor Learning in Python," Journal of Machine Learning Research (JMLR), volume 20, number 26, 2019.
-
-[8] R. A Harshman, "PARAFAC2: Mathematical and technical notes," UCLA working papers in phonetics 22.3044, 1972.
-
-[9] J. E Cohen and R. Bro, "Nonnegative PARAFAC2: a flexible coupling approach," International Conference on Latent Variable Analysis and Signal Separation. Springer. 2018.
-=======
+﻿
 # nn-fac: Nonnegative Factorization techniques toolbox
 Python code for computing some Nonnegative Factorizations, using either an accelerated version of Hierarchical Alternating Least Squares algorithm (HALS) with resolution of Nonnegative Least Squares problem (NNLS) [1] for factorizations subject to the minimization of the Euclidean/Frobenius norm, or the Multiplicative Update [2,3] for factors, by minimizing the $\beta$-divergence [3]..
 
@@ -155,5 +81,4 @@
 
 [8] R.A. Harshman, "PARAFAC2: Mathematical and technical notes," UCLA working papers in phonetics 22.3044, 1972.
 
-[9] J.E. Cohen and R. Bro, "Nonnegative PARAFAC2: a flexible coupling approach," International Conference on Latent Variable Analysis and Signal Separation. Springer. 2018.
->>>>>>> ddc78245
+[9] J.E. Cohen and R. Bro, "Nonnegative PARAFAC2: a flexible coupling approach," International Conference on Latent Variable Analysis and Signal Separation. Springer. 2018.